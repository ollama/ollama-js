import * as utils from './utils.js'
import fs, { createReadStream, promises } from 'fs'
import { dirname, join, resolve } from 'path'
import { createHash } from 'crypto'
import { homedir } from 'os'
import { Ollama as OllamaBrowser } from './browser.js'

import type { CreateRequest, ProgressResponse } from './interfaces.js'
import {
  EMPTY_STRING,
  ENCODING,
  MESSAGES,
  MODEL_FILE_COMMANDS,
  SHA256,
} from './constants'

export class Ollama extends OllamaBrowser {
  async encodeImage(image: Uint8Array | Buffer | string): Promise<string> {
    if (typeof image !== 'string') {
      // image is Uint8Array or Buffer, convert it to base64
<<<<<<< HEAD
      return Buffer.from(image).toString(ENCODING.BASE64)
=======
      return Buffer.from(image).toString('base64')
>>>>>>> 305eb0be
    }
    try {
      if (fs.existsSync(image)) {
        // this is a filepath, read the file and convert it to base64
        const fileBuffer = await promises.readFile(resolve(image))
        return Buffer.from(fileBuffer).toString(ENCODING.BASE64)
      }
    } catch {
      // continue
    }
    // the string may be base64 encoded
    return image
  }

  /**
   * Parse the modelfile and replace the FROM and ADAPTER commands with the corresponding blob hashes.
   * @param modelfile {string} - The modelfile content
   * @param mfDir {string} - The directory of the modelfile
   * @private @internal
   */
  private async parseModelfile(
    modelfile: string,
    mfDir: string = process.cwd(),
  ): Promise<string> {
    const out: string[] = []
    const lines = modelfile.split('\n')
    for (const line of lines) {
      const [command, args] = line.split(' ', 2)
      if (MODEL_FILE_COMMANDS.includes(command.toUpperCase())) {
        const path = this.resolvePath(args.trim(), mfDir)
        if (await this.fileExists(path)) {
          out.push(`${command} @${await this.createBlob(path)}`)
        } else {
          out.push(`${command} ${args}`)
        }
      } else {
        out.push(line)
      }
    }
    return out.join('\n')
  }

  /**
   * Resolve the path to an absolute path.
   * @param inputPath {string} - The input path
   * @param mfDir {string} - The directory of the modelfile
   * @private @internal
   */
  private resolvePath(inputPath, mfDir) {
    if (inputPath.startsWith('~')) {
      return join(homedir(), inputPath.slice(1))
    }
    return resolve(mfDir, inputPath)
  }

  /**
   * checks if a file exists
   * @param path {string} - The path to the file
   * @private @internal
   * @returns {Promise<boolean>} - Whether the file exists or not
   */
  private async fileExists(path: string): Promise<boolean> {
    try {
      await promises.access(path)
      return true
    } catch {
      return false
    }
  }

  private async createBlob(path: string): Promise<string> {
    if (typeof ReadableStream === 'undefined') {
      // Not all fetch implementations support streaming
      // TODO: support non-streaming uploads
      throw new Error('Streaming uploads are not supported in this environment.')
    }

    // Create a stream for reading the file
    const fileStream = createReadStream(path)

    // Compute the SHA256 digest
    const sha256sum = await new Promise<string>((resolve, reject) => {
      const hash = createHash(SHA256)
      fileStream.on('data', (data) => hash.update(data))
      fileStream.on('end', () => resolve(hash.digest(ENCODING.HEX)))
      fileStream.on('error', reject)
    })

    const digest = `${SHA256}:${sha256sum}`

    try {
      await utils.head(this.fetch, `${this.config.host}/api/blobs/${digest}`)
    } catch (e) {
      if (e instanceof Error && e.message.includes('404')) {
        // Create a new readable stream for the fetch request
        const readableStream = new ReadableStream({
          start(controller) {
            fileStream.on('data', (chunk) => {
              controller.enqueue(chunk) // Enqueue the chunk directly
            })

            fileStream.on('end', () => {
              controller.close() // Close the stream when the file ends
            })

            fileStream.on('error', (err) => {
              controller.error(err) // Propagate errors to the stream
            })
          },
        })

        await utils.post(
          this.fetch,
          `${this.config.host}/api/blobs/${digest}`,
          readableStream,
        )
      } else {
        throw e
      }
    }

    return digest
  }

  create(
    request: CreateRequest & { stream: true },
  ): Promise<AsyncGenerator<ProgressResponse>>
  create(request: CreateRequest & { stream?: false }): Promise<ProgressResponse>

  async create(
    request: CreateRequest,
  ): Promise<ProgressResponse | AsyncGenerator<ProgressResponse>> {
    let modelfileContent = EMPTY_STRING
    if (request.path) {
      modelfileContent = await promises.readFile(request.path, {
        encoding: ENCODING.UTF8,
      })
      modelfileContent = await this.parseModelfile(
        modelfileContent,
        dirname(request.path),
      )
    } else if (request.modelfile) {
      modelfileContent = await this.parseModelfile(request.modelfile)
    } else {
      throw new Error(MESSAGES.ERROR_NO_MODEL_FILE)
    }
    request.modelfile = modelfileContent

    // check stream here so that typescript knows which overload to use
    if (request.stream) {
      return super.create(request as CreateRequest & { stream: true })
    }
    return super.create(request as CreateRequest & { stream: false })
  }
}

export default new Ollama()

// export all types from the main entry point so that packages importing types dont need to specify paths
export * from './interfaces.js'<|MERGE_RESOLUTION|>--- conflicted
+++ resolved
@@ -18,11 +18,7 @@
   async encodeImage(image: Uint8Array | Buffer | string): Promise<string> {
     if (typeof image !== 'string') {
       // image is Uint8Array or Buffer, convert it to base64
-<<<<<<< HEAD
-      return Buffer.from(image).toString(ENCODING.BASE64)
-=======
       return Buffer.from(image).toString('base64')
->>>>>>> 305eb0be
     }
     try {
       if (fs.existsSync(image)) {
