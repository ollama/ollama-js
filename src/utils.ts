--- conflicted
+++ resolved
@@ -37,17 +37,6 @@
       errorData = (await response.json()) as ErrorResponse
       message = errorData.error || message
     } catch (error) {
-<<<<<<< HEAD
-      console.log(MESSAGES.ERROR_JSON_PARSE)
-    }
-  } else {
-    try {
-      console.log(MESSAGES.FETCHING_TEXT)
-      const textResponse = await response.text()
-      message = textResponse || message
-    } catch (error) {
-      console.log(MESSAGES.ERROR_FETCHING_TEXT)
-=======
       console.log('Failed to parse error response as JSON')
     }
   } else {
@@ -57,7 +46,6 @@
       message = textResponse || message
     } catch (error) {
       console.log('Failed to get text from error response')
->>>>>>> 305eb0be
     }
   }
 
